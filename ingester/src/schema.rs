--- conflicted
+++ resolved
@@ -404,13 +404,7 @@
 pub fn parquet_write_options(page_size: Option<usize>) -> WriteOptions {
     WriteOptions {
         write_statistics: true,
-<<<<<<< HEAD
-        compression: CompressionOptions::Zstd(Some(ZstdLevel::try_new(8).unwrap())),
-=======
-        compression: CompressionOptions::Zstd(Some(
-            ZstdLevel::try_new(*zstd::compression_level_range().end()).unwrap(),
-        )),
->>>>>>> dfe3f088
+        compression: CompressionOptions::Zstd(Some(ZstdLevel::try_new(9).unwrap())),
         version: Version::V2,
         data_pagesize_limit: page_size,
     }
