[package]
name = "eth-archive-verifier"
version = "0.1.0"
edition = "2021"

[dependencies]
<<<<<<< HEAD
tokio = { version = "1", features = ["full"] }
serde = { version = "1", features = ["derive"] }
serde_json = "1"
thiserror = "1.0"
log = "0.4"
env_logger = "0.9"
clap = { version = "4", features = ["derive"] }
url = "2"
rand = "0.8.5"

eth-archive-core = { path = "../core" }

[dependencies.rocksdb]
version = "0.19"
default-features = false
features = ["lz4"]
=======

[target.'cfg(not(target_env = "msvc"))'.dependencies]
jemallocator = "0.5"
>>>>>>> c58217eb
<|MERGE_RESOLUTION|>--- conflicted
+++ resolved
@@ -4,7 +4,6 @@
 edition = "2021"
 
 [dependencies]
-<<<<<<< HEAD
 tokio = { version = "1", features = ["full"] }
 serde = { version = "1", features = ["derive"] }
 serde_json = "1"
@@ -21,8 +20,6 @@
 version = "0.19"
 default-features = false
 features = ["lz4"]
-=======
 
 [target.'cfg(not(target_env = "msvc"))'.dependencies]
-jemallocator = "0.5"
->>>>>>> c58217eb
+jemallocator = "0.5"