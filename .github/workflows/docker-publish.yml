name: docker-publish
on:
  workflow_dispatch:
env:
<<<<<<< HEAD
  tag: 0.0.4
=======
  tag: 0.0.5
>>>>>>> 4c4c49a2
jobs:
  publish:
    name: docker-publish
    runs-on: ubuntu-latest
    strategy:
      matrix:
        component: [ ingester, worker ]
    steps:
      # Setup gcloud CLI
      - uses: google-github-actions/setup-gcloud@v0.2.0
        with:
          project_id: ${{ secrets.GCP_PROJECT }}
          service_account_key: ${{ secrets.GCP_SERVICE_ACCOUNT_KEY }}

      # Configure Docker to use the gcloud command-line tool as a credential
      # helper for authentication
      - run: |-
          gcloud --quiet auth configure-docker

      - name: Checkout
        uses: actions/checkout@v2

      - name: env
        id: env
        run: |
          echo "::set-output name=image::gcr.io/$PROJECT_ID/eth-stage1-${{ matrix.component }}:$tag"
        env:
          PROJECT_ID: ${{ secrets.GCP_PROJECT }}

      - name: Build
        run: docker build --build-arg component=${{ matrix.component }} -t ${{steps.env.outputs.image}} .

      - name: Publish
        run: docker push ${{steps.env.outputs.image}}<|MERGE_RESOLUTION|>--- conflicted
+++ resolved
@@ -2,11 +2,7 @@
 on:
   workflow_dispatch:
 env:
-<<<<<<< HEAD
-  tag: 0.0.4
-=======
   tag: 0.0.5
->>>>>>> 4c4c49a2
 jobs:
   publish:
     name: docker-publish
